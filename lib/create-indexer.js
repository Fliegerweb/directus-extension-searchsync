--- conflicted
+++ resolved
@@ -315,14 +315,9 @@
 	 * The function only checks up to one nesting level deep.
 	 *
 	 * @param {{relations: Record<string, any>[]}} schema
-<<<<<<< HEAD
-	 * @param {string} collection
-	 * @param {string[]} ids
-=======
 	 * @param {string} collection 
 	 * @param {string[]} ids 
 	 * @param {boolean} cascadeDelete If true returns only "on delete: cascade" entries
->>>>>>> 9bdf682a
 	 * @returns {Promise<Map<string, string[]>>}
 	 */
 	async function getRelatedCollections(schema, collection, ids, cascadeDelete) {
